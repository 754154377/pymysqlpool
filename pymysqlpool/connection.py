# -*-coding: utf-8-*-
# Author : Christopher Lee
# License: MIT License
# File   : pool.py
# Date   : 2017-06-15 14-09
# Version: 0.1
# Description: connection pool manager.

import logging
import threading
import contextlib

from pymysql.connections import Connection
from pymysql.cursors import DictCursor, Cursor

from pymysqlpool.pool import PoolContainer, PoolIsFullException, PoolIsEmptyException

__version__ = '0.1'
__author__ = 'Chris'

logger = logging.getLogger('pymysqlpool')

__all__ = ['MySQLConnectionPool']


class NoFreeConnectionFoundError(Exception):
    pass


class PoolBoundaryExceedsError(Exception):
    pass


class MySQLConnectionPool(object):
    """
    A connection pool manager.
<<<<<<< HEAD
=======

    Typical usage are as follows:
    Typical usage:
>>>>>>> bbe51405
    """

    def __init__(self, pool_name, host=None, user=None, password="", database=None, port=3306,
                 charset='utf8', use_dict_cursor=True, max_pool_size=16,
                 enable_auto_resize=True, auto_resize_scale=1.5,
                 pool_resize_boundary=48,
<<<<<<< HEAD
                 defer_connect_pool=False, **kwargs):
=======
                 wait_timeout=60, defer_connect_pool=False, **kwargs):
>>>>>>> bbe51405
        """
        Initialize the connection pool.

        Update: 2017.06.19
            1. remove `step_size` argument
            2. remove `wait_timeout` argument

        :param pool_name: a unique pool_name for this connection pool.
        :param host: host to your database server
        :param user: username to your database server
        :param password: password to access the database server
        :param database: select a default database(optional)
        :param port: port of your database server
        :param charset: default charset is 'utf8'
        :param use_dict_cursor: whether to use a dict cursor instead of a default one
        :param max_pool_size: maximum connection pool size (max pool size can be changed dynamically)
        :param enable_auto_resize: if set to True, the max_pool_size will be changed dynamically
        :param pool_resize_boundary: !!this is related to the max connections of your mysql server!!
        :param auto_resize_scale: `max_pool_size * auto_resize_scale` is the new max_pool_size.
                                The max_pool_size will be changed dynamically only if `enable_auto_resize` is True.
<<<<<<< HEAD
=======
        :param wait_timeout: wait several seconds each time when we try to get a free connection
>>>>>>> bbe51405
        :param defer_connect_pool: don't connect to pool on construction, wait for explicit call. Default is False.
        :param kwargs: other keyword arguments to be passed to `pymysql.Connection`
        """
        # config for a database connection
        self._host = host
        self._user = user
        self._password = password
        self._database = database
        self._port = port
        self._charset = charset
        self._cursor_class = DictCursor if use_dict_cursor else Cursor
        self._other_kwargs = kwargs

        # config for the connection pool
        self._pool_name = pool_name
        self._max_pool_size = max_pool_size if max_pool_size < pool_resize_boundary else pool_resize_boundary
        # self._step_size = step_size
        self._enable_auto_resize = enable_auto_resize
        self._pool_resize_boundary = pool_resize_boundary
        if auto_resize_scale < 1:
            raise ValueError(
                "Invalid scale {}, must be bigger than 1".format(auto_resize_scale))

        self._auto_resize_scale = int(round(auto_resize_scale, 0))
        # self.wait_timeout = wait_timeout
        self._pool_container = PoolContainer(self._max_pool_size)

        self.__safe_lock = threading.RLock()
        self.__is_killed = False
        self.__is_connected = False

        if not defer_connect_pool:
            self.connect()

    def __repr__(self):
        return '<MySQLConnectionPool object at 0x{:0x}, ' \
               'name={!r}, size={!r}>'.format(id(self), self.pool_name, (self.pool_size, self.free_size))

    def __del__(self):
        self.close()

    def __iter__(self):
        """Iterate each connection item"""
        return iter(self._pool_container)

    @property
    def pool_name(self):
        return self._pool_name

    @property
    def pool_size(self):
        return self._pool_container.pool_size

    @property
    def free_size(self):
        return self._pool_container.free_size

<<<<<<< HEAD
    @property
    def size(self):
        return '<boundary={}, max={}, current={}, free={}>'.format(self._pool_resize_boundary,
                                                                   self._max_pool_size,
                                                                   self.pool_size,
                                                                   self.free_size)

    @contextlib.contextmanager
    def cursor(self, cursor=None):
        """Shortcut to get a cursor object from a free connection.
        It's not that efficient to get cursor object in this way for
        too many times.
        """
        with self.connection() as conn:
            assert isinstance(conn, Connection)
            old_value = conn.get_autocommit()
            conn.autocommit(True)
            cursor = conn.cursor(cursor)

            try:
                yield cursor
            except Exception as err:
                conn.rollback()
                logger.error(err, exc_info=True)
            finally:
                conn.autocommit(old_value)
                cursor.close()

    @contextlib.contextmanager
=======
    @contextlib.contextmanager
    def cursor(self, cursor=None):
        """Shortcut to get a cursor object from a free connection.
        It's not that efficient to get cursor object in this way for
        too many times.
        """
        with self.connection() as conn:
            assert isinstance(conn, Connection)
            old_value = conn.get_autocommit()
            conn.autocommit(True)
            cursor = conn.cursor(cursor)

            try:
                yield cursor
            except Exception as err:
                conn.rollback()
                logger.error(err, exc_info=True)
            finally:
                conn.autocommit(old_value)
                cursor.close()

    @contextlib.contextmanager
>>>>>>> bbe51405
    def connection(self, autocommit=False):
        conn = self.borrow_connection()
        assert isinstance(conn, Connection)
        old_value = conn.get_autocommit()
        conn.autocommit(autocommit)
        try:
            yield conn
        except Exception as err:
            logger.error(err, exc_info=True)
        finally:
            conn.autocommit(old_value)
            self.return_connection(conn)

    def connect(self):
        """Connect to this connection pool
        """
        if self.__is_connected:
            return

        logger.info('[{}] Connect to connection pool'.format(self.pool_name))

        test_conn = self._create_connection()
        try:
            test_conn.ping()
        except Exception as err:
            raise err
        else:
            with self.__safe_lock:
                self.__is_connected = True

            self._adjust_connection_pool()
        finally:
            test_conn.close()

    def close(self):
        """Close this connection pool"""
        try:
            logger.info('[{}] Close connection pool'.format(self.pool_name))
        except Exception:
            pass

        with self.__safe_lock:
            if self.__is_killed is True:
                return True

        self._free()

        with self.__safe_lock:
            self.__is_killed = True

    def borrow_connection(self):
        """
        Get a free connection item from current pool. It's a little confused here, but it works as expected now.
        """
<<<<<<< HEAD
        block = False
=======
        connection = self._borrow(block)
        if connection:
            # logger.debug('[{}] borrowed a connection from the connection pool'.format(self.pool_name))
            return connection

        if self.pool_size < self._max_pool_size:
            self._extend_connection_pool()
            return self.borrow_connection(True)

        if self._enable_auto_resize is False:
            # raise NoFreeConnectionFoundError('[{}] Cannot find a free connection'.format(self.pool_name))
            return self.borrow_connection(True)

        # Wait until a new free connection is found
        if self.pool_size >= self._pool_resize_boundary:
            return self.borrow_connection(True)

        # Resize the pool automatically
        with self.__safe_lock:
            self._max_pool_size *= self._auto_resize_scale
            self._max_pool_size = self._max_pool_size if self._max_pool_size < self._pool_resize_boundary else \
                self._pool_resize_boundary
>>>>>>> bbe51405

        while True:
            conn = self._borrow(block)
            if conn is None:
                block = not self._adjust_connection_pool()
            else:
                return conn

    def _borrow(self, block):
        try:
<<<<<<< HEAD
            connection = self._pool_container.get(block, None)
=======
            connection = self._pool_container.get(block, self.wait_timeout)
>>>>>>> bbe51405
        except PoolIsEmptyException:
            return None
        else:
            # check if the connection is alive or not
            connection.ping(reconnect=True)
            return connection
<<<<<<< HEAD
=======
            # return self._create_connection()
>>>>>>> bbe51405

    def return_connection(self, connection):
        """Return a connection to the pool"""
        return self._pool_container.return_(connection)
<<<<<<< HEAD
=======
        # connection.close()
>>>>>>> bbe51405

    def _adjust_connection_pool(self):
        """
        Adjust the connection pool.
        """
        # Create several new connections
<<<<<<< HEAD
        logger.debug('[{}] Adjust connection pool, '
                     'current size is "{}"'.format(self.pool_name, self.size))
=======
        logger.debug('[{}] Extend connection pool, '
                     'current size is {}, '
                     'max size is {}'.format(self.pool_name, (self.pool_size, self._max_pool_size),
                                             self._max_pool_size))
        for i in range(self._step_size):
            try:
                connection = self._create_connection()
                # connection.connect()
            except Exception as err:
                logger.error(err)
                continue
>>>>>>> bbe51405

        if self.pool_size >= self._max_pool_size:
            if self._enable_auto_resize:
                self._adjust_max_pool_size()

        try:
            connection = self._create_connection()
        except Exception as err:
            logger.error(err)
            return False
        else:
            try:
                self._pool_container.add(connection)
            except PoolIsFullException:
<<<<<<< HEAD
                # logger.debug('[{}] Connection pool is full now'.format(self.pool_name))
                return False
            else:
                return True

    def _adjust_max_pool_size(self):
        with self.__safe_lock:
            self._max_pool_size *= self._auto_resize_scale
            if self._max_pool_size > self._pool_resize_boundary:
                self._max_pool_size = self._pool_resize_boundary
            logger.debug('[{}] Max pool size adjusted to {}'.format(self.pool_name, self._max_pool_size))
            self._pool_container.max_pool_size = self._max_pool_size
=======
                logger.debug(
                    '[{}] Connection pool is full now'.format(self.pool_name))
                if self.pool_size > self._pool_resize_boundary:
                    raise PoolBoundaryExceedsError(
                        'Pool boundary exceeds: {}'.format(self._pool_resize_boundary))
                else:
                    break
>>>>>>> bbe51405

    def _free(self):
        """
        Release all the connections in the pool
        """
        for connection in self:
            try:
                connection.close()
            except Exception as err:
                _ = err

    def _create_connection(self):
        """Create a pymysql connection object
        """
        return Connection(host=self._host,
                          user=self._user,
                          password=self._password,
                          database=self._database,
                          port=self._port,
                          charset=self._charset,
                          cursorclass=self._cursor_class,
                          **self._other_kwargs)<|MERGE_RESOLUTION|>--- conflicted
+++ resolved
@@ -34,23 +34,14 @@
 class MySQLConnectionPool(object):
     """
     A connection pool manager.
-<<<<<<< HEAD
-=======
-
-    Typical usage are as follows:
-    Typical usage:
->>>>>>> bbe51405
     """
 
     def __init__(self, pool_name, host=None, user=None, password="", database=None, port=3306,
                  charset='utf8', use_dict_cursor=True, max_pool_size=16,
                  enable_auto_resize=True, auto_resize_scale=1.5,
                  pool_resize_boundary=48,
-<<<<<<< HEAD
                  defer_connect_pool=False, **kwargs):
-=======
-                 wait_timeout=60, defer_connect_pool=False, **kwargs):
->>>>>>> bbe51405
+
         """
         Initialize the connection pool.
 
@@ -71,10 +62,6 @@
         :param pool_resize_boundary: !!this is related to the max connections of your mysql server!!
         :param auto_resize_scale: `max_pool_size * auto_resize_scale` is the new max_pool_size.
                                 The max_pool_size will be changed dynamically only if `enable_auto_resize` is True.
-<<<<<<< HEAD
-=======
-        :param wait_timeout: wait several seconds each time when we try to get a free connection
->>>>>>> bbe51405
         :param defer_connect_pool: don't connect to pool on construction, wait for explicit call. Default is False.
         :param kwargs: other keyword arguments to be passed to `pymysql.Connection`
         """
@@ -132,7 +119,6 @@
     def free_size(self):
         return self._pool_container.free_size
 
-<<<<<<< HEAD
     @property
     def size(self):
         return '<boundary={}, max={}, current={}, free={}>'.format(self._pool_resize_boundary,
@@ -162,30 +148,6 @@
                 cursor.close()
 
     @contextlib.contextmanager
-=======
-    @contextlib.contextmanager
-    def cursor(self, cursor=None):
-        """Shortcut to get a cursor object from a free connection.
-        It's not that efficient to get cursor object in this way for
-        too many times.
-        """
-        with self.connection() as conn:
-            assert isinstance(conn, Connection)
-            old_value = conn.get_autocommit()
-            conn.autocommit(True)
-            cursor = conn.cursor(cursor)
-
-            try:
-                yield cursor
-            except Exception as err:
-                conn.rollback()
-                logger.error(err, exc_info=True)
-            finally:
-                conn.autocommit(old_value)
-                cursor.close()
-
-    @contextlib.contextmanager
->>>>>>> bbe51405
     def connection(self, autocommit=False):
         conn = self.borrow_connection()
         assert isinstance(conn, Connection)
@@ -240,32 +202,7 @@
         """
         Get a free connection item from current pool. It's a little confused here, but it works as expected now.
         """
-<<<<<<< HEAD
         block = False
-=======
-        connection = self._borrow(block)
-        if connection:
-            # logger.debug('[{}] borrowed a connection from the connection pool'.format(self.pool_name))
-            return connection
-
-        if self.pool_size < self._max_pool_size:
-            self._extend_connection_pool()
-            return self.borrow_connection(True)
-
-        if self._enable_auto_resize is False:
-            # raise NoFreeConnectionFoundError('[{}] Cannot find a free connection'.format(self.pool_name))
-            return self.borrow_connection(True)
-
-        # Wait until a new free connection is found
-        if self.pool_size >= self._pool_resize_boundary:
-            return self.borrow_connection(True)
-
-        # Resize the pool automatically
-        with self.__safe_lock:
-            self._max_pool_size *= self._auto_resize_scale
-            self._max_pool_size = self._max_pool_size if self._max_pool_size < self._pool_resize_boundary else \
-                self._pool_resize_boundary
->>>>>>> bbe51405
 
         while True:
             conn = self._borrow(block)
@@ -276,51 +213,25 @@
 
     def _borrow(self, block):
         try:
-<<<<<<< HEAD
             connection = self._pool_container.get(block, None)
-=======
-            connection = self._pool_container.get(block, self.wait_timeout)
->>>>>>> bbe51405
         except PoolIsEmptyException:
             return None
         else:
             # check if the connection is alive or not
             connection.ping(reconnect=True)
             return connection
-<<<<<<< HEAD
-=======
-            # return self._create_connection()
->>>>>>> bbe51405
 
     def return_connection(self, connection):
         """Return a connection to the pool"""
         return self._pool_container.return_(connection)
-<<<<<<< HEAD
-=======
-        # connection.close()
->>>>>>> bbe51405
 
     def _adjust_connection_pool(self):
         """
         Adjust the connection pool.
         """
         # Create several new connections
-<<<<<<< HEAD
         logger.debug('[{}] Adjust connection pool, '
                      'current size is "{}"'.format(self.pool_name, self.size))
-=======
-        logger.debug('[{}] Extend connection pool, '
-                     'current size is {}, '
-                     'max size is {}'.format(self.pool_name, (self.pool_size, self._max_pool_size),
-                                             self._max_pool_size))
-        for i in range(self._step_size):
-            try:
-                connection = self._create_connection()
-                # connection.connect()
-            except Exception as err:
-                logger.error(err)
-                continue
->>>>>>> bbe51405
 
         if self.pool_size >= self._max_pool_size:
             if self._enable_auto_resize:
@@ -335,7 +246,6 @@
             try:
                 self._pool_container.add(connection)
             except PoolIsFullException:
-<<<<<<< HEAD
                 # logger.debug('[{}] Connection pool is full now'.format(self.pool_name))
                 return False
             else:
@@ -348,15 +258,6 @@
                 self._max_pool_size = self._pool_resize_boundary
             logger.debug('[{}] Max pool size adjusted to {}'.format(self.pool_name, self._max_pool_size))
             self._pool_container.max_pool_size = self._max_pool_size
-=======
-                logger.debug(
-                    '[{}] Connection pool is full now'.format(self.pool_name))
-                if self.pool_size > self._pool_resize_boundary:
-                    raise PoolBoundaryExceedsError(
-                        'Pool boundary exceeds: {}'.format(self._pool_resize_boundary))
-                else:
-                    break
->>>>>>> bbe51405
 
     def _free(self):
         """
