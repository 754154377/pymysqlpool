--- conflicted
+++ resolved
@@ -11,7 +11,7 @@
 import logging
 import string
 import threading
-
+import pandas as pd
 import random
 
 from pymysqlpool import ConnectionPool
@@ -28,11 +28,6 @@
     'password': 'chris',
     'database': 'test',
     'pool_resize_boundary': 50,
-<<<<<<< HEAD
-=======
-    'step_size': 10,
-    # 'wait_timeout': 120,
->>>>>>> bbe51405
     'enable_auto_resize': True,
     # 'max_pool_size': 10
 }
